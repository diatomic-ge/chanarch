--- conflicted
+++ resolved
@@ -31,11 +31,7 @@
 
 # Program information
 progname = 'Chanarch'
-<<<<<<< HEAD
 version = '0.2.x-beta'
-=======
-version = '0.1.2'
->>>>>>> c4e20d8a
 version_string = ''.join([progname, ' ', version])
 copyright = 'Copyright (C) 2014 diatomic.ge'
 licensenotice = textwrap.dedent('''\
@@ -479,82 +475,6 @@
         # Close the file
         outfile.close()
 
-<<<<<<< HEAD
-# Argument parsing
-parser = argparse.ArgumentParser(description='Download the files of 4chan threads')
-parser.add_argument('-f', '--file', help='list of threads in a file',
-                    type=argparse.FileType('r'), action='append')
-parser.add_argument('-d', '--directory',
-                    help='download directory (defaults to .)', default='.')
-parser.add_argument('-l', '--linkfile', help='file to scrape links into')
-parser.add_argument('thread', help='thread URLs', nargs='*')
-
-g = parser.add_mutually_exclusive_group()
-g.add_argument('-q', '--quiet', help='be quiet', action='store_true')
-g.add_argument('-v', '--verbose', help='increase verbosity',
-               action='store_true')
-g.add_argument('--debug', help='debug-level verbosity',
-               action='store_true')
-
-parser.add_argument('-V', '--version', help='print version and exit',
-                    action='store_true')
-
-args = parser.parse_args()
-
-# Version printing
-if args.version:
-    # Print version, copyright, and license notice and exit
-    print(version_string)
-    print(copyright)
-    print(licensenotice)
-    sys.exit()
-
-# If we didn't read any 'actions' or threads, print help
-if (not args.file) and (not args.thread):
-    parser.print_help()
-    sys.exit()
-
-# Logging mode, go!
-if args.debug:
-    logging.basicConfig(level=logging.DEBUG)
-elif args.verbose:
-    logging.basicConfig(level=logging.INFO)
-elif args.quiet:
-    logging.basicConfig(level=logging.ERROR)
-else:
-    logging.basicConfig(level=logging.WARN)
-
-# Read the download directory
-downdir = args.directory
-
-# Build thread list
-threads = []
-
-# Read the file(s)
-if args.file:
-    for f in args.file:
-        for thread in f:
-            threads.append(ChanThread(thread.strip(), downdir,
-                                      linkfile=args.linkfile))
-
-# Read threads from the arguments
-for thread in args.thread:
-    threads.append(ChanThread(thread.strip(), downdir, linkfile=args.linkfile))
-
-# Download each thread
-for tnum, thread in enumerate(threads, start=1):
-    # Get thread info
-    thread.update_info()
-
-    # Scrape links
-    if args.linkfile:
-        logging.info('Scraping links: %d/%d' % (tnum, len(threads)))
-        thread.scrape_links()
-
-    # Download files
-    logging.info('Downloading thread: %d/%d' % (tnum, len(threads)))
-    thread.download_files()
-=======
 # Only run if called as a script
 if __name__ == '__main__':
 
@@ -565,6 +485,7 @@
                         type=argparse.FileType('r'), action='append')
     parser.add_argument('-d', '--directory',
                         help='download directory (defaults to .)', default='.')
+    parser.add_argument('-l', '--linkfile', help='file to scrape links into')
     parser.add_argument('thread', help='thread URLs', nargs='*')
 
     g = parser.add_mutually_exclusive_group()
@@ -613,20 +534,30 @@
         if args.file:
             for f in args.file:
                 for thread in f:
-                    threads.append(ChanThread(thread.strip(), downdir))
+                    threads.append(ChanThread(thread.strip(), downdir,
+                                              linkfile=args.linkfile))
 
         # Read threads from the arguments
         for thread in args.thread:
-            threads.append(ChanThread(thread.strip(), downdir))
+            threads.append(ChanThread(thread.strip(), downdir,
+                                      linkfile=args.linkfile))
 
     except (InvalidURLError) as err:
         sys.exit('Invalid URL: \'%s\', expected %s' %
                  (err.url, err.urldesc))
 
     # Download each thread
-    for thread in threads:
+    for tnum, thread in enumerate(threads, start=1):
+        # Get thread info
         thread.update_info()
+
+        # Scrape links
+        if args.linkfile:
+            logging.info('Scraping links: %d/%d' % (tnum, len(threads)))
+            thread.scrape_links()
+
+        # Download files
+        logging.info('Downloading thread: %d/%d' % (tnum, len(threads)))
         thread.download_files()
->>>>>>> c4e20d8a
 
     logging.info('Completed all downloads')